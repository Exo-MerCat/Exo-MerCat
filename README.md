--- conflicted
+++ resolved
@@ -29,18 +29,15 @@
 
 ## Changelog
 
-<<<<<<< HEAD
-### v2.0.2
+### v2.1.0
 - Hotfix to accomodate on changes on NASA Exoplanet Archive. The NASA and EPIC tables now have two different columns, `gaia_dr2_id` and `gaia_dr3_id`, instead of the earlier version which only had `gaia_id` displaying Gaia DR2 identifiers. Both Gaia DR2 and Gaia DR3 identifiers are now included in Exo-MerCat's aliases when available.
 Edited `nasa.py` and `epic.py` and related unit tests.
+- New minor feature: Improved `check_binary_mismatch` after encountering instance where coordinates were above the default tolerance. Added related warning in logs. Refactored `test__check_binary_mismatch` accordingly.
 
 ### v2.0.1
 - Bugfix on main_id_alias column.
 
-### v2.0.0 (see Alei et al., 2024)
-=======
 ### v2.0.0 (see [Alei et al. 2025](https://ui.adsabs.harvard.edu/abs/2025A%26C....5100936A/abstract))
->>>>>>> d8a0dba0
 - Added TESS Project Candidates Table as input source; promoted EPIC/K2 Planets and Candidates Table to input source; removed Exoplanet Orbit Database (now retired); updated interfaces with NASA Exoplanet Archive, Kepler Objects of Interest catalog, and Exoplanet Encyclopaedia.
 - Increased number of entries and improved completeness of parameter estimates in Exo-MerCat catalog.
 - Main identifier now searched in SIMBAD and TESS Input Catalog v8.2 for both name- and coordinate-based queries; coordinate-based queries now use a smaller tolerance radius (1 arcsec instead of 36 arcsec), reducing errors.
